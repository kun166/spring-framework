--- conflicted
+++ resolved
@@ -66,13 +66,8 @@
 	 * to unit-specific characteristics such as the transaction type.
 	 * <p><b>NOTE:</b> This variant will only be invoked in case of Jakarta EE style
 	 * container bootstrapping where a {@link PersistenceUnitInfo} is present
-<<<<<<< HEAD
-	 * (i.e. {@link LocalContainerEntityManagerFactoryBean}. In case of simple
+	 * (i.e. {@link LocalContainerEntityManagerFactoryBean}). In case of simple
 	 * Java SE style bootstrapping via {@link jakarta.persistence.Persistence}
-=======
-	 * (i.e. {@link LocalContainerEntityManagerFactoryBean}). In case of simple
-	 * Java SE style bootstrapping via {@link javax.persistence.Persistence}
->>>>>>> bca10479
 	 * (i.e. {@link LocalEntityManagerFactoryBean}), the parameter-less
 	 * {@link #getJpaPropertyMap()} variant will be called directly.
 	 * @param pui the PersistenceUnitInfo for the current persistence unit
